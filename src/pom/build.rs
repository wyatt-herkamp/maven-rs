use derive_builder::Builder;
use serde::{Deserialize, Serialize};

use crate::{
    editor::{
        utils::{add_if_present, create_basic_text_element, find_element_or_err, sync_element},
        ChildOfListElement, ComparableElement, ElementConverter, HasElementName, PomValue,
        UpdatableElement, XMLEditorError,
    },
    types::Property,
};

#[derive(Debug, Serialize, Deserialize, Clone, Default, Builder)]
pub struct Build {
    #[serde(rename = "sourceDirectory")]
    pub source_directory: Option<String>,
    #[serde(default)]
    pub plugins: Plugins,
}
#[derive(Debug, Serialize, Deserialize, Clone, Default)]
pub struct Plugins {
    #[serde(default, rename = "plugin")]
    pub plugins: Vec<Plugin>,
}
#[derive(Debug, Serialize, Deserialize, Clone, Default, PartialEq, Eq, Builder)]
pub struct Plugin {
    #[serde(rename = "groupId")]
    pub group_id: Option<String>,
    #[serde(rename = "artifactId")]
    pub artifact_id: String,
    pub version: Option<Property>,
    // TODO Add configuration
}
impl Plugin {
    /// Checks if the plugin is the same as the other plugin.
    ///
    /// Basically, it checks if the group id and artifact id are the same.
    pub fn is_same_plugin(&self, other: &Plugin) -> bool {
        self.group_id == other.group_id && self.artifact_id == other.artifact_id
    }
}
impl HasElementName for Plugin {
    fn element_name() -> &'static str {
        "plugin"
    }
}
impl ElementConverter for Plugin {
    fn from_element(
        element: edit_xml::Element,
        document: &edit_xml::Document,
    ) -> Result<Self, XMLEditorError> {
        let group_id = element
            .find(document, "groupId")
            .map(|group_id| String::from_element(group_id, document))
            .transpose()?;
        let artifact_id =
            find_element_or_err(element, "artifactId", document)?.text_content(document);
<<<<<<< HEAD
        let version = find_element(element, "version", document)
            .map(|element| Property::from_element(element, document))
=======
        let version = element
            .find(document, "version")
            .map(|element| StringOrVariable::from_element(element, document))
>>>>>>> ad190370
            .transpose()?;

        Ok(Self {
            group_id,
            artifact_id,
            version,
        })
    }

    fn into_children(
        self,
        document: &mut edit_xml::Document,
    ) -> Result<Vec<edit_xml::Element>, XMLEditorError> {
        let Self {
            group_id,
            artifact_id,
            version,
        } = self;
        let mut result = vec![];
        add_if_present!(document, result, group_id, "groupId");
        result.push(create_basic_text_element(
            document,
            "artifactId",
            artifact_id,
        ));
        add_if_present!(document, result, version, "version");

        Ok(result)
    }
}
impl ChildOfListElement for Plugin {
    fn parent_element_name() -> &'static str {
        "plugins"
    }
}
impl ComparableElement for Plugin {
    fn is_same_item(&self, other: &Self) -> bool {
        self.is_same_plugin(other)
    }
}
impl UpdatableElement for Plugin {
    fn update_element(
        &self,
        element: edit_xml::Element,
        document: &mut edit_xml::Document,
    ) -> Result<(), XMLEditorError> {
        sync_element(
            document,
            element,
            "version",
            self.version.as_ref().map(|v| v.to_string()),
        );
        Ok(())
    }
}<|MERGE_RESOLUTION|>--- conflicted
+++ resolved
@@ -55,14 +55,9 @@
             .transpose()?;
         let artifact_id =
             find_element_or_err(element, "artifactId", document)?.text_content(document);
-<<<<<<< HEAD
-        let version = find_element(element, "version", document)
-            .map(|element| Property::from_element(element, document))
-=======
         let version = element
             .find(document, "version")
-            .map(|element| StringOrVariable::from_element(element, document))
->>>>>>> ad190370
+            .map(|element| Property::from_element(element, document))
             .transpose()?;
 
         Ok(Self {
